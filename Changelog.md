--- conflicted
+++ resolved
@@ -2,15 +2,6 @@
 
 ## Upcoming Changes
 
-<<<<<<< HEAD
-Fix erronous usage of return value from `fcntl(...)`.
-
-## Alternate Changes
-
-(Alternate Changes are changes that are not in `main` or `dev`.)
-
-Attempt fix https://github.com/Stephen-Seo/SimpleArchiver/issues/6 .
-=======
 TODO: Refactor the priority heap data structure.
 
 ## Alternate Changes
@@ -29,7 +20,6 @@
 Cleanup of warnings that show when building for 32-bit systems, including
 integer conversions between `size_t` and `uint64_t` (`size_t` is 4 bytes on
 32-bit systems and 8 bytes on 64-bit systems).
->>>>>>> 3794469e
 
 ## Version 1.19
 
