# Changelog

## Upcoming Changes

<<<<<<< HEAD
Fix bug where file formats 2 and 3 would create directories in an archive when
using `-t` mode.

In `dev`:

=======
## Version 1.12

Fix bug where file formats 2 and 3 would create directories in an archive when
using `-t` mode.

>>>>>>> 77a9a6e8
Add new flag `--prefix <prefix>`.

  - When archiving, `--prefix` prepends the given string as a directory to every
    archived item. This effectively stores entries with the given `prefix`.
  - When extracting, `--prefix` prepends the given string as a directory to
    every extracted item. This effectively extracts items with `prefix` as the
    outermost directory in the current working directory.

Add new flag `--version`.

## Version 1.11

Added file format version 3 that supports username and groupname metadata for
all symlinks, files, and (leaf) directory entries in an archive.

Add `--force-user <username>` and `--force-group <groupname>` which acts just
like `--force-uid <UID>` and `--force-gid <GID>` but performs a lookup on the
local system to get the UID/GID.

Fix setting UID/GID for stored directories.

Make extraction prefer username over UID and groupname over GID by default.  
Added `--extract-prefer-uid` and `--extract-prefer-gid` to change this behavior.

Add `--remap-user <UID/Username>:<UID/Username>` and `--remap-group
<GID/Groupname>:<GID/Groupname>` that remaps the first item with the last item
during archival or extraction. Note that if a remap is specified, it always
takes effect when archiving, but when extracting it only takes effect when the
effective-user-id is 0/root.

For the latest file format version (verison 3), `--map-user` and `--map-group`
will have differing behavior if the first value specified is a name or a numeric
id.  If a name is given to map to another value, then it will affect only the
username/groupname for files/links/dirs in the archive. If a numeric id is given
as the first value, then it will affect only the UID/GID fro files/links/dirs in
the archive. For previous file format versions (version 2 and 1), either name or
numeric id will have an effect since these older file format versions only store
UID/GID.

Fix data_structures/priority_heap iter function.

## Version 1.10

Implemented force-setting permissions for files/dirs and force-setting UID/GID.

Better info is printed for directories in file format `version 2` when using
`test mode` `-t`.

Fix case when archiving from read-only directory:

- A temporary file is usually created to store compressed archive
chunks/files which is located where the files are. This version
falls-back to using `tmpfile()` if the first attempt to create a
temporary file fails.

## Version 1.9

Add `file format 2` to handle archiving empty directories.

Default file format is now `version 2`.

Fix edge case where archiving only empty files breaks.  
Currently archiving empty files with a compressor is broken. May not fix since
a compressor is not needed if only empty files are archived.

Add iterator for data structure priority heap.

## Version 1.8

Minor refactorings related to `printf` and `uintX_t`/`size_t` types.

## Version 1.7

Refactor the internal hash-map data structure.

Minor update to CMakeLists.txt.

## Version 1.6

Enforce "safe-links" on extraction by ensuring every extracted symlink actually
points to a file in the archive. Additionally any extracted symlinks that don't
point to a valid destination is removed. This "enforce safe-links on extract"
can be disabled with the "--no-safe-links" option.

Add "--preserve-symlinks" option that will verbatim store the symlinks' target.
Not recommended if symlinks are pointing to absolute paths, which will be
clobbered on extraction to a different directory unless if "--no-safe-links" is
specified on extraction.

## Version 1.5

Previous file-format-v1 implementation of "safe links" still created a symlink
if a relative or absolute link existed in the file. This version fixes this, and
prevents invalid symlinks from being created. (This check is only done if the
bit-flag is set in the file as mentioned in the file-format spec for v1 files.)

## Version 1.4

Do "safe links" behavior by default: symlinks pointing to outside of archived
files (or invalid symlinks) should not be included in the archive, unless if the
option "--no-safe-links" is specified. This is supported in both v0 and v1 file
formats.

## Version 1.3

Prevent `simplearchiver` from busy-waiting during non-blocking IO by sleeping
in "EWOULDBLOCK" conditions. This results in less consumed cpu time by the
process, especially during compression.

## Version 1.2

Proper handling of Ctrl+C (SIGINT). This prevents temporary files from
persisting by doing a proper cleanup before stopping the program.

## Version 1.1

More robust handling of de/compression process (handling SIGPIPE).

By default files are now pre-sorted by size before placed into chunks.  
Add option to NOT pre-sort files by size.

## Version 1.0

First release.

Features:

  - Can specify any command as de/compressor when archiving.
      - The commands must accept file data in stdin and output processed data to
        stdout.
  - Can specify any command as decompressor when extracting to override the
    simple-archive's stored decompressor.
  - Archives/compresses into chunks to reduce overhead by compressing per chunk
    instead of per file.
  - Chunk size can be tweaked by a parameter setting.
  - Can archive without de/compressor to be compressed separately.
  - Supports pre-version-1 simple archiver file format (version 0).
  - Archives regular files and symlinks.
  - Keeps track of files and symlink permissions.
  - Keeps track of file UID and GID (only set if extracting as root).
  - Can be set to ignore absolute paths for symlinks by parameter setting.<|MERGE_RESOLUTION|>--- conflicted
+++ resolved
@@ -2,19 +2,11 @@
 
 ## Upcoming Changes
 
-<<<<<<< HEAD
-Fix bug where file formats 2 and 3 would create directories in an archive when
-using `-t` mode.
-
-In `dev`:
-
-=======
 ## Version 1.12
 
 Fix bug where file formats 2 and 3 would create directories in an archive when
 using `-t` mode.
 
->>>>>>> 77a9a6e8
 Add new flag `--prefix <prefix>`.
 
   - When archiving, `--prefix` prepends the given string as a directory to every
