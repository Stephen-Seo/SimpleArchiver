--- conflicted
+++ resolved
@@ -31,11 +31,7 @@
     --no-abs-symlink : do not store absolute paths for symlinks
     --preserve-symlinks : preserve the symlink's path on archive creation instead of deriving abs/relative paths, ignores "--no-abs-symlink" (It is not recommended to use this option, as absolute-path-symlinks may be clobbered on extraction)
     --no-safe-links : keep symlinks that link to outside archive contents
-<<<<<<< HEAD
-    --temp-files-dir <dir> : where to store temporary files created when compressing (defaults to current working directory)
-=======
     --temp-files-dir <dir> : where to store temporary files created when compressing (defaults to same directory as output file)
->>>>>>> 5941638a
     --write-version <version> : Force write version file format (default 3)
     --chunk-min-size <bytes> : minimum chunk size (default 4194304 or 4MiB) when using chunks (file formats v. 1 and up)
     --no-pre-sort-files : do NOT pre-sort files by size (by default enabled so that the first file is the largest)
